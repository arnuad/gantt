#!/usr/bin/env python
# vim: tabstop=4 shiftwidth=4 softtabstop=4

# Copyright [2010] [Anso Labs, LLC]
#
#    Licensed under the Apache License, Version 2.0 (the "License");
#    you may not use this file except in compliance with the License.
#    You may obtain a copy of the License at
#
#        http://www.apache.org/licenses/LICENSE-2.0
#
#    Unless required by applicable law or agreed to in writing, software
#    distributed under the License is distributed on an "AS IS" BASIS,
#    WITHOUT WARRANTIES OR CONDITIONS OF ANY KIND, either express or implied.
#    See the License for the specific language governing permissions and
#    limitations under the License.
"""
  CLI interface for nova management.
  Connects to the running ADMIN api in the api daemon.
"""

import sys

from nova import flags
from nova import utils
from nova.auth import users
from nova.compute import model
from nova.compute import network
from nova.cloudpipe import pipelib
from nova.endpoint import cloud
import time

FLAGS = flags.FLAGS

class NetworkCommands(object):
    def restart(self):
        network.restart_nets()

class VpnCommands(object):
    def __init__(self):
        self.manager = users.UserManager.instance()
        self.instdir = model.InstanceDirectory()
        self.pipe = pipelib.CloudPipe(cloud.CloudController())

    def list(self):
        print "%-12s\t" % 'project',
        print "%-12s\t" % 'ip:port',
        print "%s" % 'state'
        for project in self.manager.get_projects():
            print "%-12s\t" % project.name,
            print "%s:%s\t" % (project.vpn_ip, project.vpn_port),

            vpn = self.__vpn_for(project.id)
            if vpn:
                out, err = utils.execute("ping -c1 -w1 %s > /dev/null; echo $?" % vpn['private_dns_name'])
                if out.strip() == '0':
                    net = 'up'
                else:
                    net = 'down'
                print vpn['instance_id'],
                print vpn['state_description'],
                print net

            else:
                print None

    def __vpn_for(self, project_id):
        for instance in self.instdir.all:
            if (instance.state.has_key('image_id')
                and instance['image_id'] == FLAGS.vpn_image_id
                and not instance['state_description'] in ['shutting_down', 'shutdown']
                and instance['project_id'] == project_id):
                return instance

    def spawn(self):
        for p in reversed(self.manager.get_projects()):
             if not self.__vpn_for(p.id):
                 print 'spawning %s' % p.id
                 self.pipe.launch_vpn_instance(p.id)
                 time.sleep(10)

    def run(self, project_id):
        self.pipe.launch_vpn_instance(project_id)

class RoleCommands(object):
    def __init__(self):
        self.manager = users.UserManager.instance()

    def add(self, user, role, project=None):
        """adds role to user
        if project is specified, adds project specific role
        arguments: user, role [project]"""
        self.manager.add_role(user, role, project)

    def has(self, user, role, project=None):
        """checks to see if user has role
        if project is specified, returns True if user has
        the global role and the project role
        arguments: user, role [project]"""
        print self.manager.has_role(user, role, project)

    def remove(self, user, role, project=None):
        """removes role from user
        if project is specified, removes project specific role
        arguments: user, role [project]"""
        self.manager.remove_role(user, role, project)

class UserCommands(object):
    def __init__(self):
        self.manager = users.UserManager.instance()

    def __print_export(self, user):
        print 'export EC2_ACCESS_KEY=%s' % user.access
        print 'export EC2_SECRET_KEY=%s' % user.secret

    def admin(self, name, access=None, secret=None):
        """creates a new admin and prints exports
        arguments: name [access] [secret]"""
        user = self.manager.create_user(name, access, secret, True)
        self.__print_export(user)

    def create(self, name, access=None, secret=None):
        """creates a new user and prints exports
        arguments: name [access] [secret]"""
        user = self.manager.create_user(name, access, secret, False)
        self.__print_export(user)

    def delete(self, name):
        """deletes an existing user
        arguments: name"""
        self.manager.delete_user(name)

    def exports(self, name):
        """prints access and secrets for user in export format
        arguments: name"""
        user = self.manager.get_user(name)
        if user:
            self.__print_export(user)
        else:
            print "User %s doesn't exist" % name

    def list(self):
        """lists all users
        arguments: <none>"""
        for user in self.manager.get_users():
            print user.name

class ProjectCommands(object):
    def __init__(self):
        self.manager = users.UserManager.instance()

<<<<<<< HEAD
=======
    def add(self, project, user):
        """adds user to project
        arguments: project user"""
        self.manager.add_to_project(user, project)

>>>>>>> a69f940e
    def create(self, name, project_manager, description=None):
        """creates a new project
        arguments: name project_manager [description]"""
        user = self.manager.create_project(name, project_manager, description)

    def delete(self, name):
        """deletes an existing project
        arguments: name"""
        self.manager.delete_project(name)

    def list(self):
        """lists all projects
        arguments: <none>"""
        for project in self.manager.get_projects():
            print project.name

<<<<<<< HEAD
=======
    def remove(self, project, user):
        """removes user from project
        arguments: project user"""
        self.manager.remove_from_project(user, project)

>>>>>>> a69f940e
    def zip(self, project_id, user_id, filename='nova.zip'):
        """exports credentials for user to a zip file
        arguments: project_id user_id [filename='nova.zip]"""
        project = self.manager.get_project(project_id)
        if project:
            with open(filename, 'w') as f:
                f.write(project.get_credentials(user_id))
        else:
            print "Project %s doesn't exist" % project


def usage(script_name):
    print script_name + " category action [<args>]"


categories = [
    ('network', NetworkCommands),
    ('user', UserCommands),
    ('project', ProjectCommands),
<<<<<<< HEAD
=======
    ('role', RoleCommands),
    ('vpn', VpnCommands),
>>>>>>> a69f940e
]


def lazy_match(name, key_value_tuples):
    """finds all objects that have a key that case insensitively contains [name]
    key_value_tuples is a list of tuples of the form (key, value)
    returns a list of tuples of the form (key, value)"""
    return [(k, v) for (k, v) in key_value_tuples if k.lower().find(name.lower()) == 0]


def methods_of(obj):
    """get all callable methods of an object that don't start with underscore
    returns a list of tuples of the form (method_name, method)"""
    return [(i, getattr(obj, i)) for i in dir(obj) if callable(getattr(obj, i)) and not i.startswith('_')]


if __name__ == '__main__':
    utils.default_flagfile()
    argv = FLAGS(sys.argv)
    script_name = argv.pop(0)
    if len(argv) < 1:
        usage(script_name)
        print "Available categories:"
        for k, v in categories:
            print "\t%s" % k
        sys.exit(2)
    category = argv.pop(0)
    matches = lazy_match(category, categories)
    if len(matches) == 0:
        print "%s does not match any categories:" % category
        for k, v in categories:
            print "\t%s" % k
        sys.exit(2)
    if len(matches) > 1:
        print "%s matched multiple categories:" % category
        for k, v in matches:
            print "\t%s" % k
        sys.exit(2)
    # instantiate the command group object
    category, fn = matches[0]
    command_object = fn()
    actions = methods_of(command_object)
    if len(argv) < 1:
        usage(script_name)
        print "Available actions for %s category:" % category
        for k, v in actions:
            print "\t%s" % k
        sys.exit(2)
    action = argv.pop(0)
    matches = lazy_match(action, actions)
    if len(matches) == 0:
        print "%s does not match any actions" % action
        for k, v in actions:
            print "\t%s" % k
        sys.exit(2)
    if len(matches) > 1:
        print "%s matched multiple actions:" % action
        for k, v in matches:
            print "\t%s" % k
        sys.exit(2)
    action, fn = matches[0]
    # call the action with the remaining arguments
    try:
        fn(*argv)
        sys.exit(0)
    except TypeError:
        print "Wrong number of arguments supplied"
        print "%s %s: %s" % (category, action, fn.__doc__)
        sys.exit(2)
<|MERGE_RESOLUTION|>--- conflicted
+++ resolved
@@ -149,14 +149,11 @@
     def __init__(self):
         self.manager = users.UserManager.instance()
 
-<<<<<<< HEAD
-=======
     def add(self, project, user):
         """adds user to project
         arguments: project user"""
         self.manager.add_to_project(user, project)
 
->>>>>>> a69f940e
     def create(self, name, project_manager, description=None):
         """creates a new project
         arguments: name project_manager [description]"""
@@ -173,14 +170,11 @@
         for project in self.manager.get_projects():
             print project.name
 
-<<<<<<< HEAD
-=======
     def remove(self, project, user):
         """removes user from project
         arguments: project user"""
         self.manager.remove_from_project(user, project)
 
->>>>>>> a69f940e
     def zip(self, project_id, user_id, filename='nova.zip'):
         """exports credentials for user to a zip file
         arguments: project_id user_id [filename='nova.zip]"""
@@ -200,11 +194,8 @@
     ('network', NetworkCommands),
     ('user', UserCommands),
     ('project', ProjectCommands),
-<<<<<<< HEAD
-=======
     ('role', RoleCommands),
     ('vpn', VpnCommands),
->>>>>>> a69f940e
 ]
 
 
