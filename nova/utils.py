# vim: tabstop=4 shiftwidth=4 softtabstop=4

# Copyright 2010 United States Government as represented by the
# Administrator of the National Aeronautics and Space Administration.
# All Rights Reserved.
#
#    Licensed under the Apache License, Version 2.0 (the "License"); you may
#    not use this file except in compliance with the License. You may obtain
#    a copy of the License at
#
#         http://www.apache.org/licenses/LICENSE-2.0
#
#    Unless required by applicable law or agreed to in writing, software
#    distributed under the License is distributed on an "AS IS" BASIS, WITHOUT
#    WARRANTIES OR CONDITIONS OF ANY KIND, either express or implied. See the
#    License for the specific language governing permissions and limitations
#    under the License.

"""
System-level utilities and helper functions.
"""

import datetime
import inspect
import logging
import os
import random
import subprocess
import socket
import struct
import sys
import time
from xml.sax import saxutils
import re
import netaddr

from eventlet import event
from eventlet import greenthread

from nova import exception
from nova.exception import ProcessExecutionError


TIME_FORMAT = "%Y-%m-%dT%H:%M:%SZ"


def import_class(import_str):
    """Returns a class from a string including module and class"""
    mod_str, _sep, class_str = import_str.rpartition('.')
    logging.debug(import_str)
    try:
        __import__(mod_str)
        return getattr(sys.modules[mod_str], class_str)
<<<<<<< HEAD
    except (ImportError, ValueError, AttributeError):
        logging.debug(ImportError)
        logging.debug(ValueError)
        logging.debug(AttributeError)
        raise exception.NotFound('Class %s cannot be found' % class_str)
=======
    except (ImportError, ValueError, AttributeError), exc:
        logging.debug(_('Inner Exception: %s'), exc)
        raise exception.NotFound(_('Class %s cannot be found') % class_str)
>>>>>>> 3ee95886


def import_object(import_str):
    """Returns an object including a module or module and class"""
    try:
        __import__(import_str)
        return sys.modules[import_str]
    except ImportError:
        cls = import_class(import_str)
        return cls()


def vpn_ping(address, port, timeout=0.05, session_id=None):
    """Sends a vpn negotiation packet and returns the server session.

    Returns False on a failure. Basic packet structure is below.

    Client packet (14 bytes)::
     0 1      8 9  13
    +-+--------+-----+
    |x| cli_id |?????|
    +-+--------+-----+
    x = packet identifier 0x38
    cli_id = 64 bit identifier
    ? = unknown, probably flags/padding

    Server packet (26 bytes)::
     0 1      8 9  13 14    21 2225
    +-+--------+-----+--------+----+
    |x| srv_id |?????| cli_id |????|
    +-+--------+-----+--------+----+
    x = packet identifier 0x40
    cli_id = 64 bit identifier
    ? = unknown, probably flags/padding
    bit 9 was 1 and the rest were 0 in testing
    """
    if session_id is None:
        session_id = random.randint(0, 0xffffffffffffffff)
    sock = socket.socket(socket.AF_INET, socket.SOCK_DGRAM)
    data = struct.pack("!BQxxxxxx", 0x38, session_id)
    sock.sendto(data, (address, port))
    sock.settimeout(timeout)
    try:
        received = sock.recv(2048)
    except socket.timeout:
        return False
    finally:
        sock.close()
    fmt = "!BQxxxxxQxxxx"
    if len(received) != struct.calcsize(fmt):
        print struct.calcsize(fmt)
        return False
    (identifier, server_sess, client_sess) = struct.unpack(fmt, received)
    if identifier == 0x40 and client_sess == session_id:
        return server_sess


def fetchfile(url, target):
    logging.debug(_("Fetching %s") % url)
#    c = pycurl.Curl()
#    fp = open(target, "wb")
#    c.setopt(c.URL, url)
#    c.setopt(c.WRITEDATA, fp)
#    c.perform()
#    c.close()
#    fp.close()
    execute("curl --fail %s -o %s" % (url, target))


def execute(cmd, process_input=None, addl_env=None, check_exit_code=True):
    logging.debug(_("Running cmd (subprocess): %s"), cmd)
    env = os.environ.copy()
    if addl_env:
        env.update(addl_env)
    obj = subprocess.Popen(cmd, shell=True, stdin=subprocess.PIPE,
        stdout=subprocess.PIPE, stderr=subprocess.PIPE, env=env)
    result = None
    if process_input != None:
        result = obj.communicate(process_input)
    else:
        result = obj.communicate()
    obj.stdin.close()
    if obj.returncode:
        logging.debug(_("Result was %s") % (obj.returncode))
        if check_exit_code and obj.returncode != 0:
            (stdout, stderr) = result
            raise ProcessExecutionError(exit_code=obj.returncode,
                                        stdout=stdout,
                                        stderr=stderr,
                                        cmd=cmd)
    # NOTE(termie): this appears to be necessary to let the subprocess call
    #               clean something up in between calls, without it two
    #               execute calls in a row hangs the second one
    greenthread.sleep(0)
    return result


def abspath(s):
    return os.path.join(os.path.dirname(__file__), s)


def default_flagfile(filename='nova.conf'):
    for arg in sys.argv:
        if arg.find('flagfile') != -1:
            break
    else:
        if not os.path.isabs(filename):
            # turn relative filename into an absolute path
            script_dir = os.path.dirname(inspect.stack()[-1][1])
            filename = os.path.abspath(os.path.join(script_dir, filename))
        if os.path.exists(filename):
            flagfile = ['--flagfile=%s' % filename]
            sys.argv = sys.argv[:1] + flagfile + sys.argv[1:]


def debug(arg):
    logging.debug('debug in callback: %s', arg)
    return arg


def runthis(prompt, cmd, check_exit_code=True):
    logging.debug(_("Running %s") % (cmd))
    rv, err = execute(cmd, check_exit_code=check_exit_code)


def generate_uid(topic, size=8):
    characters = '01234567890abcdefghijklmnopqrstuvwxyz'
    choices = [random.choice(characters) for x in xrange(size)]
    return '%s-%s' % (topic, ''.join(choices))


def generate_mac():
    mac = [0x02, 0x16, 0x3e,
           random.randint(0x00, 0x7f),
           random.randint(0x00, 0xff),
           random.randint(0x00, 0xff)]
    return ':'.join(map(lambda x: "%02x" % x, mac))


def last_octet(address):
    return int(address.split(".")[-1])


def get_my_ip():
    """Returns the actual ip of the local machine."""
    try:
        csock = socket.socket(socket.AF_INET, socket.SOCK_DGRAM)
        csock.connect(('8.8.8.8', 80))
        (addr, port) = csock.getsockname()
        csock.close()
        return addr
    except socket.gaierror as ex:
        logging.warn(_("Couldn't get IP, using 127.0.0.1 %s"), ex)
        return "127.0.0.1"


<<<<<<< HEAD
def  get_my_linklocal(interface):
    if  getattr(FLAGS, 'fake_tests', None):
        return 'fe00::'
    try:
        if_str = execute("ifconfig %s" % interface)
        condition = "\s+inet6\s+addr:\s+([0-9a-f:]+/\d+)\s+Scope:Link"
        links = [re.search(condition, x) for x in if_str[0].split('\n')]
        address = [w.group(1) for w in links if w is not None]
        if address[0] is not None:
            return address[0]
        else:
            return None
    except RuntimeError as ex:
        logging.warn("Couldn't get Link Local IP of %s :%s", interface, ex)
        return None


def to_global_ipv6(prefix, mac):
    mac64 = netaddr.EUI(mac).eui64().words
    int_addr = int(''.join(['%02x' % i for i in mac64]), 16)
    mac64_addr = netaddr.IPAddress(int_addr)
    maskIP = netaddr.IPNetwork(prefix).ip
    return (mac64_addr ^ netaddr.IPAddress('::0200:0:0:0') | maskIP).format()


def to_mac(ipv6_address):
    address = netaddr.IPAddress(ipv6_address)
    mask1 = netaddr.IPAddress("::ffff:ffff:ffff:ffff")
    mask2 = netaddr.IPAddress("::0200:0:0:0")
    mac64 = netaddr.EUI(int(address & mask1 ^ mask2)).words
    return ":".join(["%02x" % i for i in mac64[0:3] + mac64[5:8]])
=======
def utcnow():
    """Overridable version of datetime.datetime.utcnow."""
    if utcnow.override_time:
        return utcnow.override_time
    return datetime.datetime.utcnow()


utcnow.override_time = None


def utcnow_ts():
    """Timestamp version of our utcnow function."""
    return time.mktime(utcnow().timetuple())


def set_time_override(override_time=datetime.datetime.utcnow()):
    """Override utils.utcnow to return a constant time."""
    utcnow.override_time = override_time


def advance_time_delta(timedelta):
    """Advance overriden time using a datetime.timedelta."""
    assert(not utcnow.override_time is None)
    utcnow.override_time += timedelta


def advance_time_seconds(seconds):
    """Advance overriden time by seconds."""
    advance_time_delta(datetime.timedelta(0, seconds))


def clear_time_override():
    """Remove the overridden time."""
    utcnow.override_time = None
>>>>>>> 3ee95886


def isotime(at=None):
    """Returns iso formatted utcnow."""
    if not at:
        at = utcnow()
    return at.strftime(TIME_FORMAT)


def parse_isotime(timestr):
    """Turn an iso formatted time back into a datetime"""
    return datetime.datetime.strptime(timestr, TIME_FORMAT)


def parse_mailmap(mailmap='.mailmap'):
    mapping = {}
    if os.path.exists(mailmap):
        fp = open(mailmap, 'r')
        for l in fp:
            l = l.strip()
            if not l.startswith('#') and ' ' in l:
                canonical_email, alias = l.split(' ')
                mapping[alias] = canonical_email
    return mapping


def str_dict_replace(s, mapping):
    for s1, s2 in mapping.iteritems():
        s = s.replace(s1, s2)
    return s


class LazyPluggable(object):
    """A pluggable backend loaded lazily based on some value."""

    def __init__(self, pivot, **backends):
        self.__backends = backends
        self.__pivot = pivot
        self.__backend = None

    def __get_backend(self):
        if not self.__backend:
            backend_name = self.__pivot.value
            if backend_name not in self.__backends:
                raise exception.Error(_('Invalid backend: %s') % backend_name)

            backend = self.__backends[backend_name]
            if type(backend) == type(tuple()):
                name = backend[0]
                fromlist = backend[1]
            else:
                name = backend
                fromlist = backend

            self.__backend = __import__(name, None, None, fromlist)
            logging.info('backend %s', self.__backend)
        return self.__backend

    def __getattr__(self, key):
        backend = self.__get_backend()
        return getattr(backend, key)


class LoopingCall(object):
    def __init__(self, f=None, *args, **kw):
        self.args = args
        self.kw = kw
        self.f = f
        self._running = False

    def start(self, interval, now=True):
        self._running = True
        done = event.Event()

        def _inner():
            if not now:
                greenthread.sleep(interval)
            try:
                while self._running:
                    self.f(*self.args, **self.kw)
                    greenthread.sleep(interval)
            except Exception:
                logging.exception('in looping call')
                done.send_exception(*sys.exc_info())
                return

            done.send(True)

        self.done = done

        greenthread.spawn(_inner)
        return self.done

    def stop(self):
        self._running = False

    def wait(self):
        return self.done.wait()


def xhtml_escape(value):
    """Escapes a string so it is valid within XML or XHTML.

    Code is directly from the utf8 function in
    http://github.com/facebook/tornado/blob/master/tornado/escape.py

    """
    return saxutils.escape(value, {'"': "&quot;"})


def utf8(value):
    """Try to turn a string into utf-8 if possible.

    Code is directly from the utf8 function in
    http://github.com/facebook/tornado/blob/master/tornado/escape.py

    """
    if isinstance(value, unicode):
        return value.encode("utf-8")
    assert isinstance(value, str)
    return value<|MERGE_RESOLUTION|>--- conflicted
+++ resolved
@@ -51,17 +51,9 @@
     try:
         __import__(mod_str)
         return getattr(sys.modules[mod_str], class_str)
-<<<<<<< HEAD
-    except (ImportError, ValueError, AttributeError):
-        logging.debug(ImportError)
-        logging.debug(ValueError)
-        logging.debug(AttributeError)
-        raise exception.NotFound('Class %s cannot be found' % class_str)
-=======
     except (ImportError, ValueError, AttributeError), exc:
         logging.debug(_('Inner Exception: %s'), exc)
         raise exception.NotFound(_('Class %s cannot be found') % class_str)
->>>>>>> 3ee95886
 
 
 def import_object(import_str):
@@ -218,7 +210,6 @@
         return "127.0.0.1"
 
 
-<<<<<<< HEAD
 def  get_my_linklocal(interface):
     if  getattr(FLAGS, 'fake_tests', None):
         return 'fe00::'
@@ -250,7 +241,8 @@
     mask2 = netaddr.IPAddress("::0200:0:0:0")
     mac64 = netaddr.EUI(int(address & mask1 ^ mask2)).words
     return ":".join(["%02x" % i for i in mac64[0:3] + mac64[5:8]])
-=======
+
+
 def utcnow():
     """Overridable version of datetime.datetime.utcnow."""
     if utcnow.override_time:
@@ -285,7 +277,6 @@
 def clear_time_override():
     """Remove the overridden time."""
     utcnow.override_time = None
->>>>>>> 3ee95886
 
 
 def isotime(at=None):
