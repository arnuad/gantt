--- conflicted
+++ resolved
@@ -111,7 +111,6 @@
         # into us. If we have "child_blob" that means we just asked
         # the child zone for the weight info.
         LOG.debug(_("****** PROVISION IN CHILD %(item)s") % locals())
-<<<<<<< HEAD
 
         if "blob" in item:
             # Request was passed in from above. Is it for us?
@@ -126,16 +125,6 @@
         elif "child_blob" in item:
             # Our immediate child zone provided this info ...
             host_info = item
-=======
-        blob = item['blob']
-        decryptor = crypto.decryptor(FLAGS.build_plan_encryption_key)
-        host_info = None
-        try:
-            json_entry = decryptor(blob)
-            host_info = json.dumps(entry)
-        except M2Crypto.EVP.EVPError:
-            pass
->>>>>>> 05555da2
 
         if not host_info:
             raise exception.Invalid(_("Ill-formed or incorrectly "
