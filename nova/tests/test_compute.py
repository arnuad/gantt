--- conflicted
+++ resolved
@@ -84,13 +84,9 @@
         inst['launch_time'] = '10'
         inst['user_id'] = self.user.id
         inst['project_id'] = self.project.id
-<<<<<<< HEAD
-        inst['instance_type'] = 'm1.tiny'
-=======
         type_id = instance_types.get_instance_type_by_name('m1.tiny')['id']
         inst['instance_type_id'] = type_id
         inst['mac_address'] = utils.generate_mac()
->>>>>>> a638ebc3
         inst['ami_launch_index'] = 0
         inst.update(params)
         return db.instance_create(self.context, inst)['id']
