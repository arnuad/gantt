# vim: tabstop=4 shiftwidth=4 softtabstop=4
#
#    Copyright 2010 OpenStack LLC
#
#    Licensed under the Apache License, Version 2.0 (the "License"); you may
#    not use this file except in compliance with the License. You may obtain
#    a copy of the License at
#
#         http://www.apache.org/licenses/LICENSE-2.0
#
#    Unless required by applicable law or agreed to in writing, software
#    distributed under the License is distributed on an "AS IS" BASIS, WITHOUT
#    WARRANTIES OR CONDITIONS OF ANY KIND, either express or implied. See the
#    License for the specific language governing permissions and limitations
#    under the License.

import copy
import eventlet
import mox
import os
import re
import shutil
import sys

from xml.etree.ElementTree import fromstring as xml_to_tree
from xml.dom.minidom import parseString as xml_to_dom

from nova import context
from nova import db
from nova import exception
from nova import flags
from nova import test
from nova import utils
from nova.api.ec2 import cloud
from nova.auth import manager
from nova.compute import power_state
from nova.virt.libvirt import connection
from nova.virt.libvirt import firewall

libvirt = None
FLAGS = flags.FLAGS
flags.DECLARE('instances_path', 'nova.compute.manager')


def _concurrency(wait, done, target):
    wait.wait()
    done.send()


def _create_network_info(count=1, ipv6=None):
    if ipv6 is None:
        ipv6 = FLAGS.use_ipv6
    fake = 'fake'
    fake_ip = '0.0.0.0/0'
    fake_ip_2 = '0.0.0.1/0'
    fake_ip_3 = '0.0.0.1/0'
    network = {'gateway': fake,
               'gateway_v6': fake,
               'bridge': fake,
               'cidr': fake_ip,
               'cidr_v6': fake_ip}
    mapping = {'mac': fake,
               'ips': [{'ip': fake_ip}, {'ip': fake_ip}]}
    if ipv6:
        mapping['ip6s'] = [{'ip': fake_ip},
                           {'ip': fake_ip_2},
                           {'ip': fake_ip_3}]
    return [(network, mapping) for x in xrange(0, count)]


class CacheConcurrencyTestCase(test.TestCase):
    def setUp(self):
        super(CacheConcurrencyTestCase, self).setUp()

        def fake_exists(fname):
            basedir = os.path.join(FLAGS.instances_path, '_base')
            if fname == basedir:
                return True
            return False

        def fake_execute(*args, **kwargs):
            pass

        self.stubs.Set(os.path, 'exists', fake_exists)
        self.stubs.Set(utils, 'execute', fake_execute)

    def test_same_fname_concurrency(self):
        """Ensures that the same fname cache runs at a sequentially"""
        conn = connection.LibvirtConnection
        wait1 = eventlet.event.Event()
        done1 = eventlet.event.Event()
        eventlet.spawn(conn._cache_image, _concurrency,
                       'target', 'fname', False, wait1, done1)
        wait2 = eventlet.event.Event()
        done2 = eventlet.event.Event()
        eventlet.spawn(conn._cache_image, _concurrency,
                       'target', 'fname', False, wait2, done2)
        wait2.send()
        eventlet.sleep(0)
        try:
            self.assertFalse(done2.ready())
        finally:
            wait1.send()
        done1.wait()
        eventlet.sleep(0)
        self.assertTrue(done2.ready())

    def test_different_fname_concurrency(self):
        """Ensures that two different fname caches are concurrent"""
        conn = connection.LibvirtConnection
        wait1 = eventlet.event.Event()
        done1 = eventlet.event.Event()
        eventlet.spawn(conn._cache_image, _concurrency,
                       'target', 'fname2', False, wait1, done1)
        wait2 = eventlet.event.Event()
        done2 = eventlet.event.Event()
        eventlet.spawn(conn._cache_image, _concurrency,
                       'target', 'fname1', False, wait2, done2)
        wait2.send()
        eventlet.sleep(0)
        try:
            self.assertTrue(done2.ready())
        finally:
            wait1.send()
            eventlet.sleep(0)


class LibvirtConnTestCase(test.TestCase):

    def setUp(self):
        super(LibvirtConnTestCase, self).setUp()
        connection._late_load_cheetah()
        self.flags(fake_call=True)
        self.manager = manager.AuthManager()

        try:
            pjs = self.manager.get_projects()
            pjs = [p for p in pjs if p.name == 'fake']
            if 0 != len(pjs):
                self.manager.delete_project(pjs[0])

            users = self.manager.get_users()
            users = [u for u in users if u.name == 'fake']
            if 0 != len(users):
                self.manager.delete_user(users[0])
        except Exception, e:
            pass

        users = self.manager.get_users()
        self.user = self.manager.create_user('fake', 'fake', 'fake',
                                             admin=True)
        self.project = self.manager.create_project('fake', 'fake', 'fake')
        self.network = utils.import_object(FLAGS.network_manager)
        self.context = context.get_admin_context()
        FLAGS.instances_path = ''
        self.call_libvirt_dependant_setup = False

    test_ip = '10.11.12.13'
    test_instance = {'memory_kb':     '1024000',
                     'basepath':      '/some/path',
                     'bridge_name':   'br100',
                     'mac_address':   '02:12:34:46:56:67',
                     'vcpus':         2,
                     'project_id':    'fake',
                     'bridge':        'br101',
                     'image_ref':     '123456',
                     'instance_type_id': '5'}  # m1.small

    def lazy_load_library_exists(self):
        """check if libvirt is available."""
        # try to connect libvirt. if fail, skip test.
        try:
            import libvirt
            import libxml2
        except ImportError:
            return False
        global libvirt
        libvirt = __import__('libvirt')
        connection.libvirt = __import__('libvirt')
        connection.libxml2 = __import__('libxml2')
        return True

    def create_fake_libvirt_mock(self, **kwargs):
        """Defining mocks for LibvirtConnection(libvirt is not used)."""

        # A fake libvirt.virConnect
        class FakeLibvirtConnection(object):
            pass

        # A fake connection.IptablesFirewallDriver
        class FakeIptablesFirewallDriver(object):

            def __init__(self, **kwargs):
                pass

            def setattr(self, key, val):
                self.__setattr__(key, val)

        # Creating mocks
        fake = FakeLibvirtConnection()
        fakeip = FakeIptablesFirewallDriver
        # Customizing above fake if necessary
        for key, val in kwargs.items():
            fake.__setattr__(key, val)

        # Inevitable mocks for connection.LibvirtConnection
        self.mox.StubOutWithMock(connection.utils, 'import_class')
        connection.utils.import_class(mox.IgnoreArg()).AndReturn(fakeip)
        self.mox.StubOutWithMock(connection.LibvirtConnection, '_conn')
        connection.LibvirtConnection._conn = fake

    def fake_lookup(self, instance_name):

        class FakeVirtDomain(object):

            def snapshotCreateXML(self, *args):
                return None

            def XMLDesc(self, *args):
                return """
                    <domain type='kvm'>
                        <devices>
                            <disk type='file'>
                                <source file='filename'/>
                            </disk>
                        </devices>
                    </domain>
                """

        return FakeVirtDomain()

    def fake_execute(self, *args):
        open(args[-1], "a").close()

    def create_service(self, **kwargs):
        service_ref = {'host': kwargs.get('host', 'dummy'),
                       'binary': 'nova-compute',
                       'topic': 'compute',
                       'report_count': 0,
                       'availability_zone': 'zone'}

        return db.service_create(context.get_admin_context(), service_ref)

    def test_preparing_xml_info(self):
        conn = connection.LibvirtConnection(True)
        instance_ref = db.instance_create(self.context, self.test_instance)

        result = conn._prepare_xml_info(instance_ref, False)
        self.assertFalse(result['nics'])

        result = conn._prepare_xml_info(instance_ref, False,
                                        _create_network_info())
        self.assertTrue(len(result['nics']) == 1)

        result = conn._prepare_xml_info(instance_ref, False,
                                        _create_network_info(2))
        self.assertTrue(len(result['nics']) == 2)

    def test_get_nic_for_xml_v4(self):
        conn = connection.LibvirtConnection(True)
        network, mapping = _create_network_info()[0]
        self.flags(use_ipv6=False)
        params = conn._get_nic_for_xml(network, mapping)['extra_params']
        self.assertTrue(params.find('PROJNETV6') == -1)
        self.assertTrue(params.find('PROJMASKV6') == -1)

    def test_get_nic_for_xml_v6(self):
        conn = connection.LibvirtConnection(True)
        network, mapping = _create_network_info()[0]
        self.flags(use_ipv6=True)
        params = conn._get_nic_for_xml(network, mapping)['extra_params']
        self.assertTrue(params.find('PROJNETV6') > -1)
        self.assertTrue(params.find('PROJMASKV6') > -1)

    def test_xml_and_uri_no_ramdisk_no_kernel(self):
        instance_data = dict(self.test_instance)
        self._check_xml_and_uri(instance_data,
                                expect_kernel=False, expect_ramdisk=False)

    def test_xml_and_uri_no_ramdisk(self):
        instance_data = dict(self.test_instance)
        instance_data['kernel_id'] = 'aki-deadbeef'
        self._check_xml_and_uri(instance_data,
                                expect_kernel=True, expect_ramdisk=False)

    def test_xml_and_uri_no_kernel(self):
        instance_data = dict(self.test_instance)
        instance_data['ramdisk_id'] = 'ari-deadbeef'
        self._check_xml_and_uri(instance_data,
                                expect_kernel=False, expect_ramdisk=False)

    def test_xml_and_uri(self):
        instance_data = dict(self.test_instance)
        instance_data['ramdisk_id'] = 'ari-deadbeef'
        instance_data['kernel_id'] = 'aki-deadbeef'
        self._check_xml_and_uri(instance_data,
                                expect_kernel=True, expect_ramdisk=True)

    def test_xml_and_uri_rescue(self):
        instance_data = dict(self.test_instance)
        instance_data['ramdisk_id'] = 'ari-deadbeef'
        instance_data['kernel_id'] = 'aki-deadbeef'
        self._check_xml_and_uri(instance_data, expect_kernel=True,
                                expect_ramdisk=True, rescue=True)

    def test_lxc_container_and_uri(self):
        instance_data = dict(self.test_instance)
        self._check_xml_and_container(instance_data)

    def test_snapshot(self):
        if not self.lazy_load_library_exists():
            return

        FLAGS.image_service = 'nova.image.fake.FakeImageService'

        # Start test
        image_service = utils.import_object(FLAGS.image_service)

        # Assuming that base image already exists in image_service
        instance_ref = db.instance_create(self.context, self.test_instance)
        properties = {'instance_id': instance_ref['id'],
                      'user_id': str(self.context.user_id)}
        snapshot_name = 'test-snap'
        sent_meta = {'name': snapshot_name, 'is_public': False,
                     'status': 'creating', 'properties': properties}
        # Create new image. It will be updated in snapshot method
        # To work with it from snapshot, the single image_service is needed
        recv_meta = image_service.create(context, sent_meta)

        self.mox.StubOutWithMock(connection.LibvirtConnection, '_conn')
        connection.LibvirtConnection._conn.lookupByName = self.fake_lookup
        self.mox.StubOutWithMock(connection.utils, 'execute')
        connection.utils.execute = self.fake_execute

        self.mox.ReplayAll()

        conn = connection.LibvirtConnection(False)
        conn.snapshot(instance_ref, recv_meta['id'])

        snapshot = image_service.show(context, recv_meta['id'])
        self.assertEquals(snapshot['properties']['image_state'], 'available')
        self.assertEquals(snapshot['status'], 'active')
        self.assertEquals(snapshot['name'], snapshot_name)

    def test_snapshot_no_image_architecture(self):
        if not self.lazy_load_library_exists():
            return

        FLAGS.image_service = 'nova.image.fake.FakeImageService'

        # Start test
        image_service = utils.import_object(FLAGS.image_service)

        # Assign image_ref = 2 from nova/images/fakes for testing different
        # base image
        test_instance = copy.deepcopy(self.test_instance)
        test_instance["image_ref"] = "2"

        # Assuming that base image already exists in image_service
        instance_ref = db.instance_create(self.context, test_instance)
        properties = {'instance_id': instance_ref['id'],
                      'user_id': str(self.context.user_id)}
        snapshot_name = 'test-snap'
        sent_meta = {'name': snapshot_name, 'is_public': False,
                     'status': 'creating', 'properties': properties}
        # Create new image. It will be updated in snapshot method
        # To work with it from snapshot, the single image_service is needed
        recv_meta = image_service.create(context, sent_meta)

        self.mox.StubOutWithMock(connection.LibvirtConnection, '_conn')
        connection.LibvirtConnection._conn.lookupByName = self.fake_lookup
        self.mox.StubOutWithMock(connection.utils, 'execute')
        connection.utils.execute = self.fake_execute

        self.mox.ReplayAll()

        conn = connection.LibvirtConnection(False)
        conn.snapshot(instance_ref, recv_meta['id'])

        snapshot = image_service.show(context, recv_meta['id'])
        self.assertEquals(snapshot['properties']['image_state'], 'available')
        self.assertEquals(snapshot['status'], 'active')
        self.assertEquals(snapshot['name'], snapshot_name)

    def test_multi_nic(self):
        instance_data = dict(self.test_instance)
        network_info = _create_network_info(2)
        conn = connection.LibvirtConnection(True)
        instance_ref = db.instance_create(self.context, instance_data)
        xml = conn.to_xml(instance_ref, False, network_info)
        tree = xml_to_tree(xml)
        interfaces = tree.findall("./devices/interface")
        self.assertEquals(len(interfaces), 2)
        parameters = interfaces[0].findall('./filterref/parameter')
        self.assertEquals(interfaces[0].get('type'), 'bridge')
        self.assertEquals(parameters[0].get('name'), 'IP')
        self.assertEquals(parameters[0].get('value'), '0.0.0.0/0')
        self.assertEquals(parameters[1].get('name'), 'DHCPSERVER')
        self.assertEquals(parameters[1].get('value'), 'fake')

    def _check_xml_and_container(self, instance):
        user_context = context.RequestContext(project=self.project,
                                              user=self.user)
        instance_ref = db.instance_create(user_context, instance)
        host = self.network.get_network_host(user_context.elevated())
        network_ref = db.project_get_network(context.get_admin_context(),
                                             self.project.id)

        fixed_ip = {'address': self.test_ip,
                    'network_id': network_ref['id']}

        ctxt = context.get_admin_context()
        fixed_ip_ref = db.fixed_ip_create(ctxt, fixed_ip)
        db.fixed_ip_update(ctxt, self.test_ip,
                                 {'allocated': True,
                                  'instance_id': instance_ref['id']})

        self.flags(libvirt_type='lxc')
        conn = connection.LibvirtConnection(True)

        uri = conn.get_uri()
        self.assertEquals(uri, 'lxc:///')

        xml = conn.to_xml(instance_ref)
        tree = xml_to_tree(xml)

        check = [
        (lambda t: t.find('.').get('type'), 'lxc'),
        (lambda t: t.find('./os/type').text, 'exe'),
        (lambda t: t.find('./devices/filesystem/target').get('dir'), '/')]

        for i, (check, expected_result) in enumerate(check):
            self.assertEqual(check(tree),
                             expected_result,
                             '%s failed common check %d' % (xml, i))

        target = tree.find('./devices/filesystem/source').get('dir')
        self.assertTrue(len(target) > 0)

    def _check_xml_and_uri(self, instance, expect_ramdisk, expect_kernel,
                           rescue=False):
        user_context = context.RequestContext(project=self.project,
                                              user=self.user)
        instance_ref = db.instance_create(user_context, instance)
        host = self.network.get_network_host(user_context.elevated())
        network_ref = db.project_get_network(context.get_admin_context(),
                                             self.project.id)

        fixed_ip = {'address':    self.test_ip,
                    'network_id': network_ref['id']}

        ctxt = context.get_admin_context()
        fixed_ip_ref = db.fixed_ip_create(ctxt, fixed_ip)
        db.fixed_ip_update(ctxt, self.test_ip,
                                 {'allocated':   True,
                                  'instance_id': instance_ref['id']})

        type_uri_map = {'qemu': ('qemu:///system',
                             [(lambda t: t.find('.').get('type'), 'qemu'),
                              (lambda t: t.find('./os/type').text, 'hvm'),
                              (lambda t: t.find('./devices/emulator'), None)]),
                        'kvm': ('qemu:///system',
                             [(lambda t: t.find('.').get('type'), 'kvm'),
                              (lambda t: t.find('./os/type').text, 'hvm'),
                              (lambda t: t.find('./devices/emulator'), None)]),
                        'uml': ('uml:///system',
                             [(lambda t: t.find('.').get('type'), 'uml'),
                              (lambda t: t.find('./os/type').text, 'uml')]),
                        'xen': ('xen:///',
                             [(lambda t: t.find('.').get('type'), 'xen'),
                              (lambda t: t.find('./os/type').text, 'linux')]),
                              }

        for hypervisor_type in ['qemu', 'kvm', 'xen']:
            check_list = type_uri_map[hypervisor_type][1]

            if rescue:
                check = (lambda t: t.find('./os/kernel').text.split('/')[1],
                         'kernel.rescue')
                check_list.append(check)
                check = (lambda t: t.find('./os/initrd').text.split('/')[1],
                         'ramdisk.rescue')
                check_list.append(check)
            else:
                if expect_kernel:
                    check = (lambda t: t.find('./os/kernel').text.split(
                        '/')[1], 'kernel')
                else:
                    check = (lambda t: t.find('./os/kernel'), None)
                check_list.append(check)

                if expect_ramdisk:
                    check = (lambda t: t.find('./os/initrd').text.split(
                        '/')[1], 'ramdisk')
                else:
                    check = (lambda t: t.find('./os/initrd'), None)
                check_list.append(check)

        parameter = './devices/interface/filterref/parameter'
        common_checks = [
            (lambda t: t.find('.').tag, 'domain'),
            (lambda t: t.find(parameter).get('name'), 'IP'),
            (lambda t: t.find(parameter).get('value'), '10.11.12.13'),
            (lambda t: t.findall(parameter)[1].get('name'), 'DHCPSERVER'),
            (lambda t: t.findall(parameter)[1].get('value'), '10.0.0.1'),
            (lambda t: t.find('./devices/serial/source').get(
                'path').split('/')[1], 'console.log'),
            (lambda t: t.find('./memory').text, '2097152')]
        if rescue:
            common_checks += [
                (lambda t: t.findall('./devices/disk/source')[0].get(
                    'file').split('/')[1], 'disk.rescue'),
                (lambda t: t.findall('./devices/disk/source')[1].get(
                    'file').split('/')[1], 'disk')]
        else:
            common_checks += [(lambda t: t.findall(
                './devices/disk/source')[0].get('file').split('/')[1],
                               'disk')]
            common_checks += [(lambda t: t.findall(
                './devices/disk/source')[1].get('file').split('/')[1],
                               'disk.local')]

        for (libvirt_type, (expected_uri, checks)) in type_uri_map.iteritems():
            FLAGS.libvirt_type = libvirt_type
            conn = connection.LibvirtConnection(True)

            uri = conn.get_uri()
            self.assertEquals(uri, expected_uri)

            xml = conn.to_xml(instance_ref, rescue)
            tree = xml_to_tree(xml)
            for i, (check, expected_result) in enumerate(checks):
                self.assertEqual(check(tree),
                                 expected_result,
                                 '%s failed check %d' % (xml, i))

            for i, (check, expected_result) in enumerate(common_checks):
                self.assertEqual(check(tree),
                                 expected_result,
                                 '%s failed common check %d' % (xml, i))

        # This test is supposed to make sure we don't
        # override a specifically set uri
        #
        # Deliberately not just assigning this string to FLAGS.libvirt_uri and
        # checking against that later on. This way we make sure the
        # implementation doesn't fiddle around with the FLAGS.
        testuri = 'something completely different'
        FLAGS.libvirt_uri = testuri
        for (libvirt_type, (expected_uri, checks)) in type_uri_map.iteritems():
            FLAGS.libvirt_type = libvirt_type
            conn = connection.LibvirtConnection(True)
            uri = conn.get_uri()
            self.assertEquals(uri, testuri)
        db.instance_destroy(user_context, instance_ref['id'])

    def test_update_available_resource_works_correctly(self):
        """Confirm compute_node table is updated successfully."""
        org_path = FLAGS.instances_path = ''
        FLAGS.instances_path = '.'

        # Prepare mocks
        def getVersion():
            return 12003

        def getType():
            return 'qemu'

        def listDomainsID():
            return []

        service_ref = self.create_service(host='dummy')
        self.create_fake_libvirt_mock(getVersion=getVersion,
                                      getType=getType,
                                      listDomainsID=listDomainsID)
        self.mox.StubOutWithMock(connection.LibvirtConnection,
                                 'get_cpu_info')
        connection.LibvirtConnection.get_cpu_info().AndReturn('cpuinfo')

        # Start test
        self.mox.ReplayAll()
        conn = connection.LibvirtConnection(False)
        conn.update_available_resource(self.context, 'dummy')
        service_ref = db.service_get(self.context, service_ref['id'])
        compute_node = service_ref['compute_node'][0]

        if sys.platform.upper() == 'LINUX2':
            self.assertTrue(compute_node['vcpus'] >= 0)
            self.assertTrue(compute_node['memory_mb'] > 0)
            self.assertTrue(compute_node['local_gb'] > 0)
            self.assertTrue(compute_node['vcpus_used'] == 0)
            self.assertTrue(compute_node['memory_mb_used'] > 0)
            self.assertTrue(compute_node['local_gb_used'] > 0)
            self.assertTrue(len(compute_node['hypervisor_type']) > 0)
            self.assertTrue(compute_node['hypervisor_version'] > 0)
        else:
            self.assertTrue(compute_node['vcpus'] >= 0)
            self.assertTrue(compute_node['memory_mb'] == 0)
            self.assertTrue(compute_node['local_gb'] > 0)
            self.assertTrue(compute_node['vcpus_used'] == 0)
            self.assertTrue(compute_node['memory_mb_used'] == 0)
            self.assertTrue(compute_node['local_gb_used'] > 0)
            self.assertTrue(len(compute_node['hypervisor_type']) > 0)
            self.assertTrue(compute_node['hypervisor_version'] > 0)

        db.service_destroy(self.context, service_ref['id'])
        FLAGS.instances_path = org_path

    def test_update_resource_info_no_compute_record_found(self):
        """Raise exception if no recorde found on services table."""
        org_path = FLAGS.instances_path = ''
        FLAGS.instances_path = '.'
        self.create_fake_libvirt_mock()

        self.mox.ReplayAll()
        conn = connection.LibvirtConnection(False)
        self.assertRaises(exception.ComputeServiceUnavailable,
                          conn.update_available_resource,
                          self.context, 'dummy')

        FLAGS.instances_path = org_path

    def test_ensure_filtering_rules_for_instance_timeout(self):
        """ensure_filtering_fules_for_instance() finishes with timeout."""
        # Skip if non-libvirt environment
        if not self.lazy_load_library_exists():
            return

        # Preparing mocks
        def fake_none(self):
            return

        def fake_raise(self):
            raise libvirt.libvirtError('ERR')

        class FakeTime(object):
            def __init__(self):
                self.counter = 0

            def sleep(self, t):
                self.counter += t

        fake_timer = FakeTime()

        self.create_fake_libvirt_mock()
        instance_ref = db.instance_create(self.context, self.test_instance)

        # Start test
        self.mox.ReplayAll()
        try:
            conn = connection.LibvirtConnection(False)
            conn.firewall_driver.setattr('setup_basic_filtering', fake_none)
            conn.firewall_driver.setattr('prepare_instance_filter', fake_none)
            conn.firewall_driver.setattr('instance_filter_exists', fake_none)
            conn.ensure_filtering_rules_for_instance(instance_ref,
                                                     time=fake_timer)
        except exception.Error, e:
            c1 = (0 <= e.message.find('Timeout migrating for'))
        self.assertTrue(c1)

        self.assertEqual(29, fake_timer.counter, "Didn't wait the expected "
                                                 "amount of time")

        db.instance_destroy(self.context, instance_ref['id'])

    def test_live_migration_raises_exception(self):
        """Confirms recover method is called when exceptions are raised."""
        # Skip if non-libvirt environment
        if not self.lazy_load_library_exists():
            return

        # Preparing data
        self.compute = utils.import_object(FLAGS.compute_manager)
        instance_dict = {'host': 'fake', 'state': power_state.RUNNING,
                         'state_description': 'running'}
        instance_ref = db.instance_create(self.context, self.test_instance)
        instance_ref = db.instance_update(self.context, instance_ref['id'],
                                          instance_dict)
        vol_dict = {'status': 'migrating', 'size': 1}
        volume_ref = db.volume_create(self.context, vol_dict)
        db.volume_attached(self.context, volume_ref['id'], instance_ref['id'],
                           '/dev/fake')

        # Preparing mocks
        vdmock = self.mox.CreateMock(libvirt.virDomain)
        self.mox.StubOutWithMock(vdmock, "migrateToURI")
        vdmock.migrateToURI(FLAGS.live_migration_uri % 'dest',
                            mox.IgnoreArg(),
                            None, FLAGS.live_migration_bandwidth).\
                            AndRaise(libvirt.libvirtError('ERR'))

        def fake_lookup(instance_name):
            if instance_name == instance_ref.name:
                return vdmock

        self.create_fake_libvirt_mock(lookupByName=fake_lookup)

        # Start test
        self.mox.ReplayAll()
        conn = connection.LibvirtConnection(False)
        self.assertRaises(libvirt.libvirtError,
                      conn._live_migration,
                      self.context, instance_ref, 'dest', '',
                      self.compute.recover_live_migration)

        instance_ref = db.instance_get(self.context, instance_ref['id'])
        self.assertTrue(instance_ref['state_description'] == 'running')
        self.assertTrue(instance_ref['state'] == power_state.RUNNING)
        volume_ref = db.volume_get(self.context, volume_ref['id'])
        self.assertTrue(volume_ref['status'] == 'in-use')

        db.volume_destroy(self.context, volume_ref['id'])
        db.instance_destroy(self.context, instance_ref['id'])

    def test_spawn_with_network_info(self):
        # Skip if non-libvirt environment
        if not self.lazy_load_library_exists():
            return

        # Preparing mocks
        def fake_none(self, instance):
            return

        self.create_fake_libvirt_mock()
        instance = db.instance_create(self.context, self.test_instance)

        # Start test
        self.mox.ReplayAll()
        conn = connection.LibvirtConnection(False)
        conn.firewall_driver.setattr('setup_basic_filtering', fake_none)
        conn.firewall_driver.setattr('prepare_instance_filter', fake_none)

        network = db.project_get_network(context.get_admin_context(),
                                         self.project.id)
        ip_dict = {'ip': self.test_ip,
                   'netmask': network['netmask'],
                   'enabled': '1'}
        mapping = {'label': network['label'],
                   'gateway': network['gateway'],
                   'mac': instance['mac_address'],
                   'dns': [network['dns']],
                   'ips': [ip_dict]}
        network_info = [(network, mapping)]

        try:
            conn.spawn(instance, network_info)
        except Exception, e:
            count = (0 <= str(e.message).find('Unexpected method call'))

        shutil.rmtree(os.path.join(FLAGS.instances_path, instance.name))

        self.assertTrue(count)

    def test_get_host_ip_addr(self):
        conn = connection.LibvirtConnection(False)
        ip = conn.get_host_ip_addr()
        self.assertEquals(ip, FLAGS.my_ip)

    def tearDown(self):
        self.manager.delete_project(self.project)
        self.manager.delete_user(self.user)
        super(LibvirtConnTestCase, self).tearDown()


class NWFilterFakes:
    def __init__(self):
        self.filters = {}

    def nwfilterLookupByName(self, name):
        if name in self.filters:
            return self.filters[name]
        raise libvirt.libvirtError('Filter Not Found')

    def filterDefineXMLMock(self, xml):
        class FakeNWFilterInternal:
            def __init__(self, parent, name):
                self.name = name
                self.parent = parent

            def undefine(self):
                del self.parent.filters[self.name]
                pass
        tree = xml_to_tree(xml)
        name = tree.get('name')
        if name not in self.filters:
            self.filters[name] = FakeNWFilterInternal(self, name)
        return True


class IptablesFirewallTestCase(test.TestCase):
    def setUp(self):
        super(IptablesFirewallTestCase, self).setUp()

        self.manager = manager.AuthManager()
        self.user = self.manager.create_user('fake', 'fake', 'fake',
                                             admin=True)
        self.project = self.manager.create_project('fake', 'fake', 'fake')
        self.context = context.RequestContext('fake', 'fake')
        self.network = utils.import_object(FLAGS.network_manager)

        class FakeLibvirtConnection(object):
            def nwfilterDefineXML(*args, **kwargs):
                """setup_basic_rules in nwfilter calls this."""
                pass
        self.fake_libvirt_connection = FakeLibvirtConnection()
        self.fw = firewall.IptablesFirewallDriver(
                      get_connection=lambda: self.fake_libvirt_connection)

    def lazy_load_library_exists(self):
        """check if libvirt is available."""
        # try to connect libvirt. if fail, skip test.
        try:
            import libvirt
            import libxml2
        except ImportError:
            return False
        global libvirt
        libvirt = __import__('libvirt')
        connection.libvirt = __import__('libvirt')
        connection.libxml2 = __import__('libxml2')
        return True

    def tearDown(self):
        self.manager.delete_project(self.project)
        self.manager.delete_user(self.user)
        super(IptablesFirewallTestCase, self).tearDown()

    in_nat_rules = [
      '# Generated by iptables-save v1.4.10 on Sat Feb 19 00:03:19 2011',
      '*nat',
      ':PREROUTING ACCEPT [1170:189210]',
      ':INPUT ACCEPT [844:71028]',
      ':OUTPUT ACCEPT [5149:405186]',
      ':POSTROUTING ACCEPT [5063:386098]',
    ]

    in_filter_rules = [
      '# Generated by iptables-save v1.4.4 on Mon Dec  6 11:54:13 2010',
      '*filter',
      ':INPUT ACCEPT [969615:281627771]',
      ':FORWARD ACCEPT [0:0]',
      ':OUTPUT ACCEPT [915599:63811649]',
      ':nova-block-ipv4 - [0:0]',
      '-A INPUT -i virbr0 -p tcp -m tcp --dport 67 -j ACCEPT ',
      '-A FORWARD -d 192.168.122.0/24 -o virbr0 -m state --state RELATED'
      ',ESTABLISHED -j ACCEPT ',
      '-A FORWARD -s 192.168.122.0/24 -i virbr0 -j ACCEPT ',
      '-A FORWARD -i virbr0 -o virbr0 -j ACCEPT ',
      '-A FORWARD -o virbr0 -j REJECT --reject-with icmp-port-unreachable ',
      '-A FORWARD -i virbr0 -j REJECT --reject-with icmp-port-unreachable ',
      'COMMIT',
      '# Completed on Mon Dec  6 11:54:13 2010',
    ]

    in6_filter_rules = [
      '# Generated by ip6tables-save v1.4.4 on Tue Jan 18 23:47:56 2011',
      '*filter',
      ':INPUT ACCEPT [349155:75810423]',
      ':FORWARD ACCEPT [0:0]',
      ':OUTPUT ACCEPT [349256:75777230]',
      'COMMIT',
      '# Completed on Tue Jan 18 23:47:56 2011',
    ]

    def _create_instance_ref(self):
        return db.instance_create(self.context,
                                  {'user_id': 'fake',
                                   'project_id': 'fake',
                                   'mac_address': '56:12:12:12:12:12',
                                   'instance_type_id': 1})

    def test_static_filters(self):
        instance_ref = self._create_instance_ref()
        ip = '10.11.12.13'

        network_ref = db.project_get_network(self.context,
                                             'fake')

        fixed_ip = {'address': ip,
                    'network_id': network_ref['id']}

        admin_ctxt = context.get_admin_context()
        db.fixed_ip_create(admin_ctxt, fixed_ip)
        db.fixed_ip_update(admin_ctxt, ip, {'allocated': True,
                                            'instance_id': instance_ref['id']})

        secgroup = db.security_group_create(admin_ctxt,
                                            {'user_id': 'fake',
                                             'project_id': 'fake',
                                             'name': 'testgroup',
                                             'description': 'test group'})

        db.security_group_rule_create(admin_ctxt,
                                      {'parent_group_id': secgroup['id'],
                                       'protocol': 'icmp',
                                       'from_port': -1,
                                       'to_port': -1,
                                       'cidr': '192.168.11.0/24'})

        db.security_group_rule_create(admin_ctxt,
                                      {'parent_group_id': secgroup['id'],
                                       'protocol': 'icmp',
                                       'from_port': 8,
                                       'to_port': -1,
                                       'cidr': '192.168.11.0/24'})

        db.security_group_rule_create(admin_ctxt,
                                      {'parent_group_id': secgroup['id'],
                                       'protocol': 'tcp',
                                       'from_port': 80,
                                       'to_port': 81,
                                       'cidr': '192.168.10.0/24'})

        db.instance_add_security_group(admin_ctxt, instance_ref['id'],
                                       secgroup['id'])
        instance_ref = db.instance_get(admin_ctxt, instance_ref['id'])

#        self.fw.add_instance(instance_ref)
        def fake_iptables_execute(*cmd, **kwargs):
            process_input = kwargs.get('process_input', None)
            if cmd == ('sudo', 'ip6tables-save', '-t', 'filter'):
                return '\n'.join(self.in6_filter_rules), None
            if cmd == ('sudo', 'iptables-save', '-t', 'filter'):
                return '\n'.join(self.in_filter_rules), None
            if cmd == ('sudo', 'iptables-save', '-t', 'nat'):
                return '\n'.join(self.in_nat_rules), None
            if cmd == ('sudo', 'iptables-restore'):
                lines = process_input.split('\n')
                if '*filter' in lines:
                    self.out_rules = lines
                return '', ''
            if cmd == ('sudo', 'ip6tables-restore'):
                lines = process_input.split('\n')
                if '*filter' in lines:
                    self.out6_rules = lines
                return '', ''
            print cmd, kwargs

        from nova.network import linux_net
        linux_net.iptables_manager.execute = fake_iptables_execute

        self.fw.prepare_instance_filter(instance_ref)
        self.fw.apply_instance_filter(instance_ref)

        in_rules = filter(lambda l: not l.startswith('#'),
                          self.in_filter_rules)
        for rule in in_rules:
            if not 'nova' in rule:
                self.assertTrue(rule in self.out_rules,
                                'Rule went missing: %s' % rule)

        instance_chain = None
        for rule in self.out_rules:
            # This is pretty crude, but it'll do for now
            if '-d 10.11.12.13 -j' in rule:
                instance_chain = rule.split(' ')[-1]
                break
        self.assertTrue(instance_chain, "The instance chain wasn't added")

        security_group_chain = None
        for rule in self.out_rules:
            # This is pretty crude, but it'll do for now
            if '-A %s -j' % instance_chain in rule:
                security_group_chain = rule.split(' ')[-1]
                break
        self.assertTrue(security_group_chain,
                        "The security group chain wasn't added")

        regex = re.compile('-A .* -p icmp -s 192.168.11.0/24 -j ACCEPT')
        self.assertTrue(len(filter(regex.match, self.out_rules)) > 0,
                        "ICMP acceptance rule wasn't added")

        regex = re.compile('-A .* -p icmp -s 192.168.11.0/24 -m icmp '
                           '--icmp-type 8 -j ACCEPT')
        self.assertTrue(len(filter(regex.match, self.out_rules)) > 0,
                        "ICMP Echo Request acceptance rule wasn't added")

        regex = re.compile('-A .* -p tcp -s 192.168.10.0/24 -m multiport '
                           '--dports 80:81 -j ACCEPT')
        self.assertTrue(len(filter(regex.match, self.out_rules)) > 0,
                        "TCP port 80/81 acceptance rule wasn't added")
        db.instance_destroy(admin_ctxt, instance_ref['id'])

    def test_filters_for_instance_with_ip_v6(self):
        self.flags(use_ipv6=True)
        network_info = _create_network_info()
        rulesv4, rulesv6 = self.fw._filters_for_instance("fake", network_info)
        self.assertEquals(len(rulesv4), 2)
        self.assertEquals(len(rulesv6), 3)

    def test_filters_for_instance_without_ip_v6(self):
        self.flags(use_ipv6=False)
        network_info = _create_network_info()
        rulesv4, rulesv6 = self.fw._filters_for_instance("fake", network_info)
        self.assertEquals(len(rulesv4), 2)
        self.assertEquals(len(rulesv6), 0)

    def test_multinic_iptables(self):
        ipv4_rules_per_network = 2
        ipv6_rules_per_network = 3
        networks_count = 5
        instance_ref = self._create_instance_ref()
        network_info = _create_network_info(networks_count)
        ipv4_len = len(self.fw.iptables.ipv4['filter'].rules)
        ipv6_len = len(self.fw.iptables.ipv6['filter'].rules)
        inst_ipv4, inst_ipv6 = self.fw.instance_rules(instance_ref,
                                                      network_info)
        self.fw.add_filters_for_instance(instance_ref, network_info)
        ipv4 = self.fw.iptables.ipv4['filter'].rules
        ipv6 = self.fw.iptables.ipv6['filter'].rules
        ipv4_network_rules = len(ipv4) - len(inst_ipv4) - ipv4_len
        ipv6_network_rules = len(ipv6) - len(inst_ipv6) - ipv6_len
        self.assertEquals(ipv4_network_rules,
                          ipv4_rules_per_network * networks_count)
        self.assertEquals(ipv6_network_rules,
                          ipv6_rules_per_network * networks_count)

    def test_do_refresh_security_group_rules(self):
        instance_ref = self._create_instance_ref()
        self.mox.StubOutWithMock(self.fw,
                                 'add_filters_for_instance',
                                 use_mock_anything=True)
        self.fw.add_filters_for_instance(instance_ref, mox.IgnoreArg())
        self.fw.instances[instance_ref['id']] = instance_ref
        self.mox.ReplayAll()
        self.fw.do_refresh_security_group_rules("fake")

<<<<<<< HEAD
    def test_provider_firewall_rules(self):
        # setup basic instance data
        instance_ref = self._create_instance_ref()
        nw_info = _create_network_info(1)
        ip = '10.11.12.13'
        network_ref = db.project_get_network(self.context, 'fake')
        admin_ctxt = context.get_admin_context()
        fixed_ip = {'address': ip, 'network_id': network_ref['id']}
        db.fixed_ip_create(admin_ctxt, fixed_ip)
        db.fixed_ip_update(admin_ctxt, ip, {'allocated': True,
                                            'instance_id': instance_ref['id']})
        # FRAGILE: peeks at how the firewall names chains
        chain_name = 'inst-%s' % instance_ref['id']

        # create a firewall via setup_basic_filtering like libvirt_conn.spawn
        # should have a chain with 0 rules
        self.fw.setup_basic_filtering(instance_ref, network_info=nw_info)
        self.assertTrue('provider' in self.fw.iptables.ipv4['filter'].chains)
        rules = [rule for rule in self.fw.iptables.ipv4['filter'].rules
                      if rule.chain == 'provider']
        self.assertEqual(0, len(rules))

        # add a rule and send the update message, check for 1 rule
        provider_fw0 = db.provider_fw_rule_create(admin_ctxt,
                                                  {'protocol': 'tcp',
                                                   'cidr': '10.99.99.99/32',
                                                   'from_port': 1,
                                                   'to_port': 65535})
        self.fw.refresh_provider_fw_rules()
        rules = [rule for rule in self.fw.iptables.ipv4['filter'].rules
                      if rule.chain == 'provider']
        self.assertEqual(1, len(rules))

        # Add another, refresh, and make sure number of rules goes to two
        provider_fw1 = db.provider_fw_rule_create(admin_ctxt,
                                                  {'protocol': 'udp',
                                                   'cidr': '10.99.99.99/32',
                                                   'from_port': 1,
                                                   'to_port': 65535})
        self.fw.refresh_provider_fw_rules()
        rules = [rule for rule in self.fw.iptables.ipv4['filter'].rules
                      if rule.chain == 'provider']
        self.assertEqual(2, len(rules))

        # create the instance filter and make sure it has a jump rule
        self.fw.prepare_instance_filter(instance_ref, network_info=nw_info)
        self.fw.apply_instance_filter(instance_ref)
        inst_rules = [rule for rule in self.fw.iptables.ipv4['filter'].rules
                           if rule.chain == chain_name]
        jump_rules = [rule for rule in inst_rules if '-j' in rule.rule]
        provjump_rules = []
        # IptablesTable doesn't make rules unique internally
        for rule in jump_rules:
            if 'provider' in rule.rule and rule not in provjump_rules:
                provjump_rules.append(rule)
        self.assertEqual(1, len(provjump_rules))
=======
    def test_unfilter_instance_undefines_nwfilter(self):
        # Skip if non-libvirt environment
        if not self.lazy_load_library_exists():
            return

        admin_ctxt = context.get_admin_context()

        fakefilter = NWFilterFakes()
        self.fw.nwfilter._conn.nwfilterDefineXML =\
                               fakefilter.filterDefineXMLMock
        self.fw.nwfilter._conn.nwfilterLookupByName =\
                               fakefilter.nwfilterLookupByName

        instance_ref = self._create_instance_ref()
        inst_id = instance_ref['id']
        instance = db.instance_get(self.context, inst_id)

        ip = '10.11.12.13'
        network_ref = db.project_get_network(self.context, 'fake')
        fixed_ip = {'address': ip, 'network_id': network_ref['id']}
        db.fixed_ip_create(admin_ctxt, fixed_ip)
        db.fixed_ip_update(admin_ctxt, ip, {'allocated': True,
                                            'instance_id': inst_id})
        self.fw.setup_basic_filtering(instance)
        self.fw.prepare_instance_filter(instance)
        self.fw.apply_instance_filter(instance)
        original_filter_count = len(fakefilter.filters)
        self.fw.unfilter_instance(instance)

        # should undefine just the instance filter
        self.assertEqual(original_filter_count - len(fakefilter.filters), 1)

        db.instance_destroy(admin_ctxt, instance_ref['id'])
>>>>>>> 47f715f3


class NWFilterTestCase(test.TestCase):
    def setUp(self):
        super(NWFilterTestCase, self).setUp()

        class Mock(object):
            pass

        self.manager = manager.AuthManager()
        self.user = self.manager.create_user('fake', 'fake', 'fake',
                                             admin=True)
        self.project = self.manager.create_project('fake', 'fake', 'fake')
        self.context = context.RequestContext(self.user, self.project)

        self.fake_libvirt_connection = Mock()

        self.fw = firewall.NWFilterFirewall(
                                         lambda: self.fake_libvirt_connection)

    def tearDown(self):
        self.manager.delete_project(self.project)
        self.manager.delete_user(self.user)
        super(NWFilterTestCase, self).tearDown()

    def test_cidr_rule_nwfilter_xml(self):
        cloud_controller = cloud.CloudController()
        cloud_controller.create_security_group(self.context,
                                               'testgroup',
                                               'test group description')
        cloud_controller.authorize_security_group_ingress(self.context,
                                                          'testgroup',
                                                          from_port='80',
                                                          to_port='81',
                                                          ip_protocol='tcp',
                                                          cidr_ip='0.0.0.0/0')

        security_group = db.security_group_get_by_name(self.context,
                                                       'fake',
                                                       'testgroup')

        xml = self.fw.security_group_to_nwfilter_xml(security_group.id)

        dom = xml_to_dom(xml)
        self.assertEqual(dom.firstChild.tagName, 'filter')

        rules = dom.getElementsByTagName('rule')
        self.assertEqual(len(rules), 1)

        # It's supposed to allow inbound traffic.
        self.assertEqual(rules[0].getAttribute('action'), 'accept')
        self.assertEqual(rules[0].getAttribute('direction'), 'in')

        # Must be lower priority than the base filter (which blocks everything)
        self.assertTrue(int(rules[0].getAttribute('priority')) < 1000)

        ip_conditions = rules[0].getElementsByTagName('tcp')
        self.assertEqual(len(ip_conditions), 1)
        self.assertEqual(ip_conditions[0].getAttribute('srcipaddr'), '0.0.0.0')
        self.assertEqual(ip_conditions[0].getAttribute('srcipmask'), '0.0.0.0')
        self.assertEqual(ip_conditions[0].getAttribute('dstportstart'), '80')
        self.assertEqual(ip_conditions[0].getAttribute('dstportend'), '81')
        self.teardown_security_group()

    def teardown_security_group(self):
        cloud_controller = cloud.CloudController()
        cloud_controller.delete_security_group(self.context, 'testgroup')

    def setup_and_return_security_group(self):
        cloud_controller = cloud.CloudController()
        cloud_controller.create_security_group(self.context,
                                               'testgroup',
                                               'test group description')
        cloud_controller.authorize_security_group_ingress(self.context,
                                                          'testgroup',
                                                          from_port='80',
                                                          to_port='81',
                                                          ip_protocol='tcp',
                                                          cidr_ip='0.0.0.0/0')

        return db.security_group_get_by_name(self.context, 'fake', 'testgroup')

    def _create_instance(self):
        return db.instance_create(self.context,
                                  {'user_id': 'fake',
                                   'project_id': 'fake',
                                   'mac_address': '00:A0:C9:14:C8:29',
                                   'instance_type_id': 1})

    def _create_instance_type(self, params={}):
        """Create a test instance"""
        context = self.context.elevated()
        inst = {}
        inst['name'] = 'm1.small'
        inst['memory_mb'] = '1024'
        inst['vcpus'] = '1'
        inst['local_gb'] = '20'
        inst['flavorid'] = '1'
        inst['swap'] = '2048'
        inst['rxtx_quota'] = 100
        inst['rxtx_cap'] = 200
        inst.update(params)
        return db.instance_type_create(context, inst)['id']

    def test_creates_base_rule_first(self):
        # These come pre-defined by libvirt
        self.defined_filters = ['no-mac-spoofing',
                                'no-ip-spoofing',
                                'no-arp-spoofing',
                                'allow-dhcp-server']

        self.recursive_depends = {}
        for f in self.defined_filters:
            self.recursive_depends[f] = []

        def _filterDefineXMLMock(xml):
            dom = xml_to_dom(xml)
            name = dom.firstChild.getAttribute('name')
            self.recursive_depends[name] = []
            for f in dom.getElementsByTagName('filterref'):
                ref = f.getAttribute('filter')
                self.assertTrue(ref in self.defined_filters,
                                ('%s referenced filter that does ' +
                                'not yet exist: %s') % (name, ref))
                dependencies = [ref] + self.recursive_depends[ref]
                self.recursive_depends[name] += dependencies

            self.defined_filters.append(name)
            return True

        self.fake_libvirt_connection.nwfilterDefineXML = _filterDefineXMLMock

        instance_ref = self._create_instance()
        inst_id = instance_ref['id']

        ip = '10.11.12.13'

        network_ref = db.project_get_network(self.context, 'fake')
        fixed_ip = {'address': ip, 'network_id': network_ref['id']}

        admin_ctxt = context.get_admin_context()
        db.fixed_ip_create(admin_ctxt, fixed_ip)
        db.fixed_ip_update(admin_ctxt, ip, {'allocated': True,
                                            'instance_id': inst_id})

        def _ensure_all_called():
            instance_filter = 'nova-instance-%s-%s' % (instance_ref['name'],
                                                       '00A0C914C829')
            secgroup_filter = 'nova-secgroup-%s' % self.security_group['id']
            for required in [secgroup_filter, 'allow-dhcp-server',
                             'no-arp-spoofing', 'no-ip-spoofing',
                             'no-mac-spoofing']:
                self.assertTrue(required in
                                self.recursive_depends[instance_filter],
                                "Instance's filter does not include %s" %
                                required)

        self.security_group = self.setup_and_return_security_group()

        db.instance_add_security_group(self.context, inst_id,
                                       self.security_group.id)
        instance = db.instance_get(self.context, inst_id)

        self.fw.setup_basic_filtering(instance)
        self.fw.prepare_instance_filter(instance)
        self.fw.apply_instance_filter(instance)
        _ensure_all_called()
        self.teardown_security_group()
        db.instance_destroy(admin_ctxt, instance_ref['id'])

    def test_create_network_filters(self):
        instance_ref = self._create_instance()
        network_info = _create_network_info(3)
        result = self.fw._create_network_filters(instance_ref,
                                                 network_info,
                                                 "fake")
        self.assertEquals(len(result), 3)

    def test_unfilter_instance_undefines_nwfilters(self):
        admin_ctxt = context.get_admin_context()

        fakefilter = NWFilterFakes()
        self.fw._conn.nwfilterDefineXML = fakefilter.filterDefineXMLMock
        self.fw._conn.nwfilterLookupByName = fakefilter.nwfilterLookupByName

        instance_ref = self._create_instance()
        inst_id = instance_ref['id']

        self.security_group = self.setup_and_return_security_group()

        db.instance_add_security_group(self.context, inst_id,
                                       self.security_group.id)

        instance = db.instance_get(self.context, inst_id)

        ip = '10.11.12.13'
        network_ref = db.project_get_network(self.context, 'fake')
        fixed_ip = {'address': ip, 'network_id': network_ref['id']}
        db.fixed_ip_create(admin_ctxt, fixed_ip)
        db.fixed_ip_update(admin_ctxt, ip, {'allocated': True,
                                            'instance_id': inst_id})
        self.fw.setup_basic_filtering(instance)
        self.fw.prepare_instance_filter(instance)
        self.fw.apply_instance_filter(instance)
        original_filter_count = len(fakefilter.filters)
        self.fw.unfilter_instance(instance)

        # should undefine 2 filters: instance and instance-secgroup
        self.assertEqual(original_filter_count - len(fakefilter.filters), 2)

        db.instance_destroy(admin_ctxt, instance_ref['id'])<|MERGE_RESOLUTION|>--- conflicted
+++ resolved
@@ -1025,7 +1025,40 @@
         self.mox.ReplayAll()
         self.fw.do_refresh_security_group_rules("fake")
 
-<<<<<<< HEAD
+    def test_unfilter_instance_undefines_nwfilter(self):
+        # Skip if non-libvirt environment
+        if not self.lazy_load_library_exists():
+            return
+
+        admin_ctxt = context.get_admin_context()
+
+        fakefilter = NWFilterFakes()
+        self.fw.nwfilter._conn.nwfilterDefineXML =\
+                               fakefilter.filterDefineXMLMock
+        self.fw.nwfilter._conn.nwfilterLookupByName =\
+                               fakefilter.nwfilterLookupByName
+        instance_ref = self._create_instance_ref()
+        inst_id = instance_ref['id']
+        instance = db.instance_get(self.context, inst_id)
+
+        ip = '10.11.12.13'
+        network_ref = db.project_get_network(self.context, 'fake')
+        fixed_ip = {'address': ip, 'network_id': network_ref['id']}
+        db.fixed_ip_create(admin_ctxt, fixed_ip)
+        db.fixed_ip_update(admin_ctxt, ip, {'allocated': True,
+                                            'instance_id': inst_id})
+        self.fw.setup_basic_filtering(instance)
+        self.fw.prepare_instance_filter(instance)
+        self.fw.apply_instance_filter(instance)
+        original_filter_count = len(fakefilter.filters)
+        self.fw.unfilter_instance(instance)
+
+        # should undefine just the instance filter
+        self.assertEqual(original_filter_count - len(fakefilter.filters), 1)
+
+        db.instance_destroy(admin_ctxt, instance_ref['id'])
+
+
     def test_provider_firewall_rules(self):
         # setup basic instance data
         instance_ref = self._create_instance_ref()
@@ -1082,41 +1115,6 @@
             if 'provider' in rule.rule and rule not in provjump_rules:
                 provjump_rules.append(rule)
         self.assertEqual(1, len(provjump_rules))
-=======
-    def test_unfilter_instance_undefines_nwfilter(self):
-        # Skip if non-libvirt environment
-        if not self.lazy_load_library_exists():
-            return
-
-        admin_ctxt = context.get_admin_context()
-
-        fakefilter = NWFilterFakes()
-        self.fw.nwfilter._conn.nwfilterDefineXML =\
-                               fakefilter.filterDefineXMLMock
-        self.fw.nwfilter._conn.nwfilterLookupByName =\
-                               fakefilter.nwfilterLookupByName
-
-        instance_ref = self._create_instance_ref()
-        inst_id = instance_ref['id']
-        instance = db.instance_get(self.context, inst_id)
-
-        ip = '10.11.12.13'
-        network_ref = db.project_get_network(self.context, 'fake')
-        fixed_ip = {'address': ip, 'network_id': network_ref['id']}
-        db.fixed_ip_create(admin_ctxt, fixed_ip)
-        db.fixed_ip_update(admin_ctxt, ip, {'allocated': True,
-                                            'instance_id': inst_id})
-        self.fw.setup_basic_filtering(instance)
-        self.fw.prepare_instance_filter(instance)
-        self.fw.apply_instance_filter(instance)
-        original_filter_count = len(fakefilter.filters)
-        self.fw.unfilter_instance(instance)
-
-        # should undefine just the instance filter
-        self.assertEqual(original_filter_count - len(fakefilter.filters), 1)
-
-        db.instance_destroy(admin_ctxt, instance_ref['id'])
->>>>>>> 47f715f3
 
 
 class NWFilterTestCase(test.TestCase):
