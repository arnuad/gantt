--- conflicted
+++ resolved
@@ -724,14 +724,7 @@
                                    'instance_type_id': 1})
 
     def test_static_filters(self):
-<<<<<<< HEAD
-        instance_ref = db.instance_create(self.context,
-                                          {'user_id': 'fake',
-                                          'project_id': 'fake',
-                                          'instance_type_id': 1})
-=======
         instance_ref = self._create_instance_ref()
->>>>>>> bd1910ff
         ip = '10.11.12.13'
 
         # NOTE(jkoelker): This just takes the first network and runs with it
